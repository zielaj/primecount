<<<<<<< HEAD
2020-03-14 Kim Walisch  <kim.walisch@gmail.com>
=======
2020-03-16 Kim Walisch  <kim.walisch@gmail.com>
>>>>>>> 8ca82210

  Version 6.0 released.

  This version fixes a scaling issue that has been present in
  primecount since the first version. The computation of the
  hard special leaves (S2_hard & D formulas) used a flawed
  optimization that deteriorated the runtime complexity of the
  algorithm. The doc/Special-Leaves.md document contains more
  information. The new version should run much faster for large
  computations >= 10^23.

  * Sieve.cpp: Implemented O(sqrt(sieve_size)) counting,
    previously counting was O(sieve_size).
  * AC_libdivide.cpp: Up to 20% faster using GCC.
  * S2_easy_libdivide.cpp: Up to 20% faster using GCC.
  * primecount.h: New C API. primecount now has both a C API
    (primecount.h) and a C++ API (primecount.hpp).
  * LoadBalancer.cpp: Refactor using new ThreadSettings struct.
  * find_optimal_alpha_*.sh: New scripts that find optimal
    alpha tuning factors using the Linux perf tool.

2020-01-18 Kim Walisch  <kim.walisch@gmail.com>

  Version 5.3 released.

  libprimesieve has been updated to the latest version which
  provides a minor speedup for all formulas that use
  primesieve::iterator e.g. P2, B, pi_lehmer, ...

  * Sieve.hpp: Use NOINLINE.
  * S2Status.hpp: Use NOINLINE.
  * D4.cpp: Simplify bounds.
  * S2_hard.cpp: Simplify bounds.
  * LoadBalancer.cpp: Simplify bounds.
  * RiemannR.cpp: Add support for __float128 type.
  * popcnt.hpp: Faster ARM64 popcount implementation.
  * fast_div.hpp: Add ENABLE_DIV32 macro.
  * S2Status.cpp: Fix non-critical data race.
  * LoadBalancer.cpp: Improve thread load balancing.

2019-11-17 Kim Walisch  <kim.walisch@gmail.com>

  Version 5.2 released.

  I have now implemented Xavier Gourdon's algorithm in the
  primecount-backup version (branch backup3). Other than that
  there have been documentation improvements and build system
  improvements which should make it easier to package
  primecount for e.g. Linux distros (see BUILD.md).

  * Sieve.cpp: Fix vector out of bounds.
  * cmdoptions.cpp: Support options of type: --option VALUE.
  * doc/BUILD.md: Detailed build instructions. Contains new
    section: "Packaging primecount" for Linux distros.
  * doc/primecount.1: Add primecount man page.
  * doc/primecount.txt: AsciiDoc, used to generate primecount.1.
  * CMakeLists.txt: Generate man page using a2x program.
  * CMakeLists.txt: New option: -DBUILD_LIBPRIMESIEVE=OFF.
  * Get rid of underscores in command-line options:

      --deleglise_rivat -> --deleglise-rivat
      --S2_trivial      -> --S2-trivial
      --S2_easy         -> --S2-easy
      --S2_hard         -> --S2-hard

2019-09-02 Kim Walisch  <kim.walisch@gmail.com>

  Version 5.1 released.

  The memory usage of Xavier Gourdon's algorithm has been
  reduced from O(x^(1/2)) to O(x^(1/3) * log^3 x). Xavier
  Gourdon's algorithm is now fully implemented and luckily it
  scales well up to a very large number of CPU cores. Xavier
  Gourdon's algorithm is now enabled by default for
  numbers > 10^7.

  * main.cpp: New options: --AC, --B, --D, --Phi0, --Sigma.
  * SegmentedPiTable.cpp: New PiTable implementation.
  * AC.cpp: Combine the A & C formulas to improve scaling.
  * D4.cpp: Tighter bounds, minor speedup.
  * Sigma.cpp: Reduce initialization overhead.
  * Sieve.cpp: Improved pre-sieving.
  * S2_hard.cpp: Improved pre-sieving.
  * print.cpp: Updated for Gourdon's algorithm.

  === C++ API Changes ===

  In order to simplify the API the following functions have
  been removed from the primecount.hpp header:

  int64_t pi_deleglise_rivat(int64_t x);
  int64_t pi_legendre(int64_t x);
  int64_t pi_lehmer(int64_t x);
  int64_t pi_lmo(int64_t x);
  int64_t pi_meissel(int64_t x);
  int64_t pi_primesieve(int64_t x);

  You should use pi(x) instead which is an alias for the
  fastest prime counting function implementation in
  primecount.

2019-08-13 Kim Walisch  <kim.walisch@gmail.com>

  Version 5.0 released.

  I have finally implemented Xavier Gourdon's prime counting
  algorithm! Xavier Gourdon's algorithm is an improved
  version of the Deleglise-Rivat algorithm. According to my
  benchmarks Gourdon's algorithm runs up to 2x faster than
  the Deleglise-Rivat algorithm.

  * src/gourdon: Implementation of Xavier Gourdon's algorithm.
  * LoadBalancer.cpp: Updated for Gourdon's algorithm.
  * primecount.cpp: Updated for Gourdon's algorithm.
  * print.cpp: Updated for Gourdon's algorithm.
  * generate.cpp: Generate array with largest prime factors.
  * test.cpp: Test Gourdon's algorithm.
  * README.md: Update benchmarks.

2019-07-14 Kim Walisch  <kim.walisch@gmail.com>

  Version 4.8 released.

  This version reduces the memory usage of S2_easy(n) by
  15% and the memory usage of S2_hard(n) by 10%.
  I have also improved the documentation of the code so
  that others and myself can easier understand it.

  * PiTable.cpp: Reduce memory usage by 2x.
  * FactorTable.hpp: Reduce memory usage by 10%.
  * LoadBalancer.cpp: Improve scaling.
  * MpiLoadBalancer.cpp: Improve scaling.
  * fast_div.hpp: x64 assembly for (128-bit / 64-bit) = 64-bit.
  * phi_tiny.hpp: Speedup for 128-bit integers.
  * S2_trivial.cpp: Implement O(1) math formula.
  * libdivide.h: Update to libdivide-2.0.
  * appveyor.yml: Treat compiler warnings as errors.

2019-04-16 Kim Walisch  <kim.walisch@gmail.com>

  Version 4.7 released.

  This version fixes an issue with the new MD5 checksum
  feature introduced in primecount-backup-4.6 that I
  found unfortunately 1 day after releasing primecount-4.6.

  * json.hpp: Fix incorrect MD5 formatting, bytes with the
    first 4 bits masked off must be prefixed with '0'.

2019-04-13 Kim Walisch  <kim.walisch@gmail.com>

  Version 4.6 released.

  This version fixes 2 bugs in the CMakeLists.txt build script
  and improves the primecount backup version that stores
  intermediate results to hard disk. Note that
  primecount.backup files produced by previous primecount
  releases are incompatible with primecount-4.6.

  * CMakeLists.txt: Fix libatomic issue.
  * CMakeLists.txt: Require CMake 3.4 instead of 3.9.
  * LoadBalancer.cpp: Increase number of backups.
  * S2_easy.cpp: Allow resuming using fewer/more threads.
  * S2_hard.cpp: Allow resuming using fewer/more threads.
  * primecount.backup: Add MD5 checksum.

2019-02-20 Kim Walisch  <kim.walisch@gmail.com>

  Version 4.5 released.

  This is a maintenance release that contains minor
  improvements e.g. tests should run 10% faster.

  * lib/primesieve: upgrade to version 7.4.
  * travis.yml: Test using many different compiler versions.
  * calculator.hpp: Silence clang-cl -Wdeprecated warning.

2018-05-09 Kim Walisch  <kim.walisch@gmail.com>

  Version 4.4 released.

  The computation of the second partial sieve function
  P2(x, a) has been sped up by 30% due to an update to the
  latest primesieve-7.0 library.

  * CMakeLists.txt: Add OpenMP support for LLVM/Clang.
  * CMakeLists.txt: Add Intel C++ compiler support.
  * nth_prime.cpp: Fix non-critical data race.
  * pi_legendre.cpp: Fix non-critical data race.
  * pi_primesieve.cpp: Fix non-critical data race.
  * make test: Runs twice as fast.

2018-03-18 Kim Walisch  <kim.walisch@gmail.com>

  Version 4.3 released.

  * Support big-endian CPUs.
  * Speed up x86 without POPCNT.
  * libdivide.h: update to libdivide 1.0.
  * calculator.hpp: Fix integer overflow in pow().
  * Required CMake version is now 3.4 (previously 3.1).
  * CMakeLists.txt: Fix make install issue.
  * CMakeLists.txt: Get rid of int128_t, __int128_t checks.
  * isqrt_constexpr.cpp: Add test for compile time square root.

2017-12-02 Kim Walisch  <kim.walisch@gmail.com>

  Version 4.2 released.

  The computation of the second partial sieve function
  P2(x, a) has been sped up by 10% due to an upgrade to the
  latest primesieve-6.3 library.

  * lib/primesieve: upgrade to version 6.3.
  * src/backup.cpp: Speed up resume from backup.
  * test/RiemannR.cpp: Fix bash/ubuntu on Windows issue.
  * CMakeLists.txt: Silence GCC 7 warnings.
  * .travis.yml: Update to Ubuntu 14.

2017-07-19 Kim Walisch  <kim.walisch@gmail.com>

  Version 4.1 released.

  This version improves the backup & resume functionality
  and uses up to 8% less memory due to a reduced alpha
  tuning factor.

  * S2_easy.cpp: Fix severe backup scaling issues.
  * S2_easy_libdivide.cpp: Fix severe backup scaling issues.
  * S2_hard.cpp: Faster resume.
  * LoadBalancer.cpp: Simplify backup.
  * results.txt: Fix incorrect time elapsed.
  * primecount.cpp: smaller alpha tuning factor.

2017-07-06 Kim Walisch  <kim.walisch@gmail.com>

  Version 4.0 released.

  This version features a new highly optimized sieve of
  Eratosthenes implementation for the computation of the
  hard special leaves that speeds up the S2_hard algorithm
  by up to 40%, giving an overall speed up of up to 20%.

  * Sieve.cpp: New sieve of Eratosthenes.
  * S2_hard.cpp: Use new sieve.
  * S2_hard_mpi.cpp: Use new sieve.
  * lmo5.cpp: Use new sieve.
  * pi_lmo_parallel.cpp: Use new sieve.
  * LoadBalancer.cpp: L1 cache size optimization.
  * MpiLoadBalancer.cpp: L1 cache size optimization.

2017-06-27 Kim Walisch  <kim.walisch@gmail.com>

  Version 3.8 released.

  This version reduces the memory usage by a factor of 2
  above 10^20! Furthermore the S2_hard algorithm for
  computing the hard special leaves has been improved: The
  binary indexed tree data structure (random memory access
  pattern) has been removed. This fixes the scaling issues
  above 10^24 primecount had previously.

  * libdivide.h: Reduce memory usage, pack structs.
  * BitSieve.hpp: Reduce memory usage, store odd integers.
  * S2_hard.cpp: Remove binary indexed tree.
  * S2_hard_mpi.cpp: Remove binary indexed tree.
  * primecount.cpp: Update alpha tuning factor formula.

2017-06-07 Kim Walisch  <kim.walisch@gmail.com>

  Version 3.7 released.

  This version features a new multi-threading load balancer
  for the computation of the hard special leaves. The new
  load balancer requires no synchronization between threads
  and achieves 100% CPU cores usage. The new load balancer
  is based on ideas from Xavier Gourdon and Douglas Staple.

  * LoadBalancer.cpp: New multi-threading load balancer.
  * generate_phi.hpp: Part of new load balancer.
  * S2_hard.cpp: Use new load balancer.
  * BitSieve.cpp: Get rid of AVX2 (use POPCNT).
  * Li.cpp: Riemann R and inverse Riemann R implementations.
  * fast_div.hpp: Refactor using template metaprogramming.
  * src/test: Added 27 unit tests.
  * phi(x, a) now scales > 8 threads.
  * BinaryIndexedTree.hpp: Do not store multiples of 2.
  * CMakeLists.txt: Faster C++ compilation.
  * S2Status.cpp: Reduce --status overhead.

2017-03-04 Kim Walisch  <kim.walisch@gmail.com>

  Version 3.6 released.

  This version features a new AVX2 popcount algorithm which
  computes the hard special leaves up to 15% faster on x86 CPUs
  with AVX2 support (2013 or later).

  * BitSieve-popcnt.cpp: New AVX2 popcount algorithm.
  * popcnt.hpp: Fix clang performance bug.
  * primecount.cpp: Fix clang time measuring.
  * CMakeLists.txt: Add AVX2 check.

2016-12-16 Kim Walisch  <kim.walisch@gmail.com>

  Version 3.5 released.

  * CMake: Use CMake build system instead of Autotools.
  * README.md: Update build instructions.

2016-08-06 Kim Walisch  <kim.walisch@gmail.com>

  Version 3.4 released.

  * Makfile.msvc: Use libdivide also with MSVC compiler.
  * S2LoadBalancer.cpp: Improved load balancing.
  * P2.cpp: Improved load balancing.
  * P2_mpi.cpp: Improved load balancing.
  * .travis.yml: Add static C++ code analysis using cppcheck.

2016-07-16 Kim Walisch  <kim.walisch@gmail.com>

  Version 3.3 released.

  * README.md: Fix error in "C++ API" section.
  * S2_hard.cpp: Refactoring.
  * S2_hard_mpi.cpp: Refactoring.
  * P2.cpp: Refactoring.
  * P2_mpi.cpp: Refactoring.

2016-05-09 Kim Walisch  <kim.walisch@gmail.com>

  Version 3.2 released.

  This version runs up to 5% faster due to an improved P2(x, a)
  implementation.

  * P2.cpp: 30% faster.
  * P2_mpi.cpp: 30% faster.
  * libdivide.h: Update to latest version.
  * autogen.sh: Print error msg if Autotools is not installed.

2016-04-02 Kim Walisch  <kim.walisch@gmail.com>

  Version 3.1 released.

  This version runs up to 20% faster! The speed up is due to
  the usage of libdivide in S2_easy, libdivide allows to replace
  expensive integer divides with comparatively cheap
  multiplication and bitshifts.

  * S2_easy_libdivide.cpp: 40% speed up due to libdivide.
  * S2_easy_mpi_libdivide.cpp: 40% speed up due to libdivide.
  * BitSieve.cpp: Fix broken Big-Endian CPU support.

2016-03-12 Kim Walisch  <kim.walisch@gmail.com>

  Version 3.0 released.

  In this release I have merged the MPI (Message Passing Interface)
  branch into the master branch. primecount can now distribute
  computations onto cluster nodes if MPI is enabled in the build
  process (--enable-mpi).

  * doc/primecount-MPI.md: primecount MPI documentation.
  * src/mpi: primecount MPI source code.
  * include/FactorTable.hpp: Multi-threaded initialization.
  * build.sh: Improved build script with support for primecount MPI.
  * README.md: Updated build instructions.

2016-02-14 Kim Walisch  <kim.walisch@gmail.com>

  Version 2.6 released.

  primecount has been distributed using MPI (Message Passing Interface)
  and can now run computations on large clusters!
  The distributed version of primecount is named primecount-mpi and
  the code can be found at:

  https://github.com/kimwalisch/primecount/tree/mpi

  * src/phi.cpp: 2x speed up due to pi(x) lookup table optimization.
  * scripts/build.sh: Easily build primecount.

2016-01-24 Kim Walisch  <kim.walisch@gmail.com>

  Version 2.5 released.

  This version adds logging to primecount-backup and fixes 2
  integer overflow bugs in primecount-backup.

  * --log: Logs results into results.txt and primecount.log.
  * scripts/worktodo.sh: Script for batch processing via worktodo.txt.
  * src/S1.cpp: Fix integer overflow bug (in backup branch).
  * src/deleglise-rivat/S2_trivial.cpp: Fix integer overflow bug (in backup branch).

2015-12-27 Kim Walisch  <kim.walisch@gmail.com>

  Version 2.4 released.

  * README.md: Simplified build instructions.
  * appveyor.yml: Automated Windows (MSVC++) testing.
  * configure.ac: Removed usage of buggy ax_gcc_builtin.m4 macro.
  * src/P2.cpp: Port to primesieve-5.5.0 library.
  * src/test.cpp: Faster nth prime testing.

2015-10-07 Kim Walisch  <kim.walisch@gmail.com>

  Version 2.3 released.

  This version runs about 10% faster for x <= 10^21. Because of the
  sieving optimizations implemented in primecount-2.2 the sieving
  limit has now been increased which reduces the time to compute the
  easy special leaves.

  I have now also officially published primecount-backup binaries
  which save intermediate results to a file once per hour and which
  can resume from these files after e.g. a crash:
  https://github.com/kimwalisch/primecount/tree/backup

  * Renamed to --P2, --S1, --S2_trivial, --S2_easy, --S2_hard.
  * find_fastest_alpha.sh: Benchmark which finds fastest alpha factors.
  * src/primecount.cpp: Alpha factor tuning.
  * src/P2.cpp: Use multi-threading for initialization.
  * src/S2Status.cpp: --status[=N], N digits after decimal point.
  * src/pi_lehmer.cpp: Remove pi_lehmer2(x).

2015-09-19 Kim Walisch  <kim.walisch@gmail.com>

  This version runs about 10% faster due to newly added pre-sieving
  of small primes and wheel factorization.

  Version 2.2 released.

  * src/primecount.cpp: Increase pi(x) limit to 10^31 (previously 10^27).
  * src/BitSieve.cpp: Add pre-sieving of small primes.
  * src/P2.cpp: Use pre-sieving and wheel factorization.
  * src/deleglise-rivat/*: Use pre-sieving and wheel factorization.
  * src/lmo/*: Use pre-sieving and wheel factorization.
  * include/popcount.hpp: Faster popcount algorithm for CPUs without POPCNT.
  * include/Wheel.hpp: New wheel factorization data structures.

2015-04-12 Kim Walisch  <kim.walisch@gmail.com>

  Version 2.1 released.

  * src/S1.cpp: Fix Windows performance regression.
  * src/S2LoadBalancer.cpp: Refactoring.
  * Makefile.am: Add autogen.sh to EXTRA_DIST.

2015-03-26 Kim Walisch  <kim.walisch@gmail.com>

  Version 2.0 released.

  This version improves the POPCNT algorithm in the computation of the
  hard special leaves and contains a new algorithm for the computation
  of the ordinary leaves which uses half as much memory.

  * src/S1.cpp: New implementation based on Douglas Staple's algorithm.
  * src/S2LoadBalancer.cpp: Improved load balancing.
  * src/deleglise-rivat/S2_hard.cpp: Also use POPCNT if high < y.
  * src/lmo/pi_lmo5.cpp: Optimized sieving, up to 10% faster.
  * src/lmo/pi_lmo_parallel3.cpp: Optimized sieving, up to 10% faster.
  * include/BitSieve.hpp: Add count backwards optimization.

2015-03-08 Kim Walisch  <kim.walisch@gmail.com>

  Version 1.9 released.

  This version introduces new command-line options for calculating
  intermediate formulas of the Deleglise-Rivat algorithm. This allows
  to distribute the computation of large pi(x) values on multiple
  systems. This version also fixes two non-critical bugs.

  * src/app: New options: --p2, --s1, --s2_trivial, --s2_easy, --s2_hard.
  * src/deleglise-rivat/S2_trivial.cpp: Fix off by 1 bug.
  * src/deleglise-rivat/*: Bugfix, set 1 and unset 2 in sieve.
  * src/deleglise-rivat/S2_hard.cpp: Improved scaling for large x.
  * src/deleglise-rivat/*: Alpha factor tuning.
  * src/lmo/*: Bugfix, set 1 and unset 2 in sieve.
  * src/lmo/*: Alpha factor tuning.
  * src/primecount.cpp: Improved alpha formula.
  * src/print.cpp: New print functions for terminal output.

2015-02-28 Kim Walisch  <kim.walisch@gmail.com>

  Version 1.8 released.

  This version reduces the memory usage of the Deleglise-Rivat
  implementation by up to 30 percent. Instead of using the same set of
  memory intense data structures for all formulas (P2, S1, S2_trvial,
  S2_easy, S2_hard), each individual formula now generates its own set
  of data structures and the size of each data structure is the
  smallest possible for the given formula.

  * -a<N>, --alpha=<N>: Manually set the tuning factor.
  * src/primecount.cpp: Improved alpha factor formula.
  * src/deleglise-rivat/*: Reduce memory usage.
  * src/lmo/*: Update S1(x) function calls.
  * src/nth_prime.cpp: Add optimization for small primes.
  * src/app/*: Add --alpha option.
  * avoid_128bit_div.patch: merged into master branch.

2015-01-26 Kim Walisch  <kim.walisch@gmail.com>

  Version 1.7.1 released.

  * Makefile.am: Add avoid_128bit_div.patch to EXTRA_DIST
  * avoid_128bit_div.patch: Renamed

2015-01-24 Kim Walisch  <kim.walisch@gmail.com>

  Version 1.7 released.

  This version runs to 20% faster on Windows for numbers >= 2^63 by
  using 64-bit divisions instead of 128-bit divisions whenever
  possible. While primecount-1.6 has already been very fast on Linux
  it ran slower on Windows, primecount-1.7 now achieves the same
  speed on both Windows and Linux.

  * fast_div.patch: Avoid 128-bit divisions.

2015-01-05 Kim Walisch  <kim.walisch@gmail.com>

  Version 1.6 released.

  This version calculates hard special leaves much faster, above a
  certain threshold the algorithm switches to POPCNT for counting the
  number of unsieved elements (instead of Tomás Oliveira's special
  tree data structure) which dramatically improves memory efficiency.
  This version also fixes a serious bug in P2(x, a) for x > 10^21,
  thanks to Dana Jacobsen for reporting it.

  * src/deleglise-rivat/S2_hard.cpp: Add POPCNT optimization.
  * src/lmo/pi_lmo_parallel3: Add POPCNT optimization.
  * src/lmo/pi_lmo5: Add POPCNT optimization.
  * src/P2.cpp: Bug fix for numbers > 10^21.
  * src/BitSieve.hpp: Improved memory efficiency.
  * include/isqrt.hpp: Fixed C++11 bug in isqrt(x).
  * include/min.hpp: Refactoring.
  * include/int128.hpp: Add int128_t trait functions.

2014-12-27 Kim Walisch  <kim.walisch@gmail.com>

  Version 1.5 released.

  This version runs up to 30 percent faster than primecount-1.4 for
  numbers > 2^64. The speed up is achieved using a clever trick:
  Instead of calculating xn = x / (primes[b] * primes[l]) which uses
  a 128-bit division, x2 = x / primes[b] is calculated upfront and
  then xn = x2 / primes[l]. If x2 is < 2^64 then xn can be calculated
  using a 64-bit division which is much faster.

  * src/deleglise-rivat/S2_*.cpp: Avoid 128-bit divisions.
  * src/S2Status.cpp: Improved status precision.
  * src/app/cmdoptions.cpp: Set -l = --lmo instead of --lehmer.
  * README.md: Add command-line options summary.

2014-12-15 Kim Walisch  <kim.walisch@gmail.com>

  Version 1.4 released.

  * src/deleglise-rivat/*.cpp: Improved computation of special leaves.
  * src/P2.cpp: Use unsigned division.
  * src/S1.cpp: Use unsigned division.
  * src/S2LoadBalancer.cpp: Update documentation.
  * src/PhiCache.cpp: Update documentation.
  * include/PiTable.hpp: Update documentation.

2014-11-04 Kim Walisch  <kim.walisch@gmail.com>

  Version 1.3 released.

  * Fixed bug in m4-ax_popcnt.m4 for QEMU virtual machines.
  * Limit number of threads in phi.cpp to 8.
  * Improve scaling of P2_lehmer(x, a).
  * Improve scaling of P3(x, a).

2014-08-24 Kim Walisch  <kim.walisch@gmail.com>

  Version 1.2 released.

  * Add --status (-s) command-line option.
  * src/S2LoadBalancer.cpp: New faster load balancer.
  * src/S2Status.cpp: Print S2 progress.
  * Fixed integer overflow bugs in: Li_inverse(x), isqrt(x), iroot(x)

2014-08-06 Kim Walisch  <kim.walisch@gmail.com>

  Version 1.1 released.

  * pi_deleglise_rivat4.cpp: 128-bit implementation.
  * pi_deleglise_rivat_parallel4.cpp: 128-bit implementation.
  * Add --time option to print elapsed seconds.
  * include/S1.hpp: Added multi-threading and templates.
  * include/FactorTable.hpp: template implementation.
  * src/PiTable.cpp: Faster initialization.
  * src/balance_S2_load.cpp: Improved load balancer.
  * src/generate.cpp: Contains all generate_*() functions.

2014-07-19 Kim Walisch  <kim.walisch@gmail.com>

  Version 1.0 released.

  * src/BitSieve.cpp: Fix big-endian CPU bug.
  * src/lmo/*.cpp: Improved alpha factor.
  * src/deleglise-rivat/*.cpp: Improved alpha factor.
  * include/pmath.hpp: Add max3(a, b, c).
  * m4/m4-ax_popcnt.m4: Support non x86 CPU architectures.
  * Readme.md: Update documentation.

2014-07-06 Kim Walisch  <kim.walisch@gmail.com>

  Version 0.21 released.

  * pi_deleglise_rivat_parallel3.cpp: Uses 10 times less memory!
  * include/FactorTable.hpp: Compressed lookup table for lpf and Moebius.
  * include/PiTable.hpp: Compressed lookup table for prime counts.
  * include/popcount.hpp: Count bits using the POPCNT instruction.
  * configure.ac: Check if CPU supports POPCNT.

2014-06-15  Kim Walisch  <kim.walisch@gmail.com>

  Version 0.20 released.

  * src/balance_S2_load.cpp: New load balancing algorithm.
  * src/deleglise-rivat/*: Deleglise & Rivat implementations.
  * src/lmo/pi_lmo6.cpp: New LMO implementation.
  * src/lmo/pi_lmo_parallel6.cpp: New parallel LMO implementation.
  * src/lmo/init_square_free.cpp: For special leaves of type (prime * square_free).
  * src/popcount.cpp: Fast bit population count algorithms for BitSieve.
  * src/test.cpp: Add tests for pi_lmo*6.cpp.
  * include/aligned_vector.hpp: vector without false sharing issues.
  * include/BitSieve.hpp: bit vector with 8 numbers per byte.

2014-05-26  Kim Walisch  <kim.walisch@gmail.com>

  Version 0.19 released.

  * src/lmo/pi_lmo_parallel1.cpp: Simple parallel LMO implementation.
  * src/lmo/pi_lmo_parallel2.cpp: Advanced parallel LMO implementation.
  * src/lmo/pi_lmo_parallel3.cpp: Improved load balancing.
  * src/P2.cpp: New parallel P2(x, y) implementation.
  * src/phi.cpp: Fix race condition.
  * src/PhiTiny.cpp: Make thread safe.
  * src/test.cpp: Add phi(x, a) thread safety test.

2014-05-10  Kim Walisch  <kim.walisch@gmail.com>

  Version 0.18 released.

  * docs/computing-special-leaves.md: How to compute special leaves (LMO).
  * src/pi_lmo5.cpp: Faster new LMO implementation.
  * src/Pk.cpp: Faster new P2(x, a) implementation.
  * src/test.cpp: Add test for pi_lmo5(x).
  * src/pi_lmo*.cpp: Refactoring.

2014-04-19  Kim Walisch  <kim.walisch@gmail.com>

  Version 0.17 released.

  * .travis.yml: Travis continuous integration testing.
  * configure.ac: Make silent building default.
  * Makefile.msvc: Add Microsoft Visual C++ Makefile.
  * src/pi_lmo2.cpp: Speed improvement.
  * src/pi_lmo3.cpp: Speed improvement.
  * src/pi_lmo4.cpp: Speed improvement.
  * src/nth_prime.cpp: Port to primesieve-5.2.
  * src/test.cpp: Display testing status.

2014-03-30  Kim Walisch  <kim.walisch@gmail.com>

  Version 0.16 released.

  * src/pi_lmo2.cpp: LMO using sieve of Eratosthenes.
  * src/pi_lmo3.cpp: LMO using segmented sieve of Eratosthenes.
  * src/pi_lmo4.cpp: LMO using special tree data structure.

2014-02-02  Kim Walisch  <kim.walisch@gmail.com>

  Version 0.15 released.

  * Precompiled binaries for Windows 64-bit and Linux x64-64.
  * Readme.md: New "Precompiled binaries" section.
  * Readme.md: Use svg formula images.
  * src/pi_lmo_simple.cpp: Code cleanup.

2014-01-05  Kim Walisch  <kim.walisch@gmail.com>

  Version 0.14 released.

  * Moved build system to GNU Autotools.
  * Renamed *.h to *.hpp
  * src/test.cpp: Refactoring.

2013-12-31  Kim Walisch  <kim.walisch@gmail.com>

  Version 0.10 released.

  * src/PhiCache.h: Faster phi(x, a).
  * src/test.cpp: Update pi_lmo_simple(x) test.
  * src/pi_primesieve.cpp: Fix primesieve API changes.
  * src/nth_prime.cpp: Fix primesieve API changes.
  * README: Updated timings.

2013-12-26  Kim Walisch  <kim.walisch@gmail.com>

  Version 0.9 released.

  * src/pi_lmo_simple.cpp: Parallelized algorithm.
  * src/PhiTiny.h: New class, cache of phi(x, a) values for a < 7.
  * src/PhiCache.h:: Add PhiTiny optimization.
  * src/phi.cpp: Add PhiTiny optimization.
  * src/pi_bsearch.h: Refactoring.
  * src/Pk.cpp: Refactoring.

2013-12-14  Kim Walisch  <kim.walisch@gmail.com>

  Version 0.8 released.

  * src/cmdoptions.cpp: Fixed a calculator bug.
  * src/calculator.hpp: New expression parser for command-line options.

2013-10-24  Kim Walisch  <kim.walisch@gmail.com>

  Version 0.7 released.

  * src/*: Ported to primesieve-5.0.
  * include/primecount.h: Ported to primesieve-5.0.
  * Readme.md: Updated build instructions.
  * Makefile: Updated.

2013-09-04  Kim Walisch  <kim.walisch@gmail.com>

  Version 0.6 released.

  * src/phi.cpp: Added phi binary search optimization.
  * Makefile: Fixed ldconfig bug.
  * Readme.md: Updated benchmark timings.
  * TODO: Updated.
  * THANKS: Updated.

2013-09-01  Kim Walisch  <kim.walisch@gmail.com>

  Version 0.5 released.

  * src/primecount.cpp: New functions: phi(x, a), pi_lmo_simple(x).
  * src/cmdoptions.cpp: New command-line options: '--phi', '--lmo_simple'.
  * src/help.cpp: Added phi and Lagarias-Miller-Odlyzko info.
  * src/pi_lmo_simple.cpp: Simple Lagarias-Miller-Odlyzko implementation.
  * src/phi.cpp: Fixed bug, uses less memory.
  * include/primecount.h: Added phi(x, a) to the public API.
  * Makefile: Added pi_lmo.o, pi_lmo_simple.o.

2013-07-30  Kim Walisch  <kim.walisch@gmail.com>

  Version 0.4 released.

  * README.md: High definition math formula images.
  * src/Pk.cpp: More accurate math formulas.
  * src/pi_meissel.cpp: Simpler algorithm.
  * src/pi_lehmer.cpp: Simpler algorithm.
  * images/*.png: High definition math formula images.

2013-07-26  Kim Walisch  <kim.walisch@gmail.com>

  Version 0.3 released.

  * README: Text version of README.md for offline reading.
  * README.md: Added algorithms, timings and nth prime sections.
  * THANKS: List of people that contributed to primecount.
  * src/Pk.cpp: Partial sieve functions: P2(x, a), P3(x, a).
  * src/*.cpp: Documented all source files.
  * include/primecount.h: Updated API documentation.
  * images/*.png: Math formula images.<|MERGE_RESOLUTION|>--- conflicted
+++ resolved
@@ -1,8 +1,4 @@
-<<<<<<< HEAD
-2020-03-14 Kim Walisch  <kim.walisch@gmail.com>
-=======
 2020-03-16 Kim Walisch  <kim.walisch@gmail.com>
->>>>>>> 8ca82210
 
   Version 6.0 released.
 

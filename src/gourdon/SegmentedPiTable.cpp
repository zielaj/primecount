--- conflicted
+++ resolved
@@ -61,23 +61,6 @@
     pi_low_ = pi_tiny_[5];
   else
     pi_low_ = pi_simple(low - 1, threads);
-
-  init();
-}
-
-/// Increase low & high and initialize the next segment.
-void SegmentedPiTable::next()
-{
-  // pi_low_ must be initialized before updating the
-  // member variables for the next segment.
-  pi_low_ = operator[](high_ - 1);
-
-  low_ = high_;
-  high_ = low_ + segment_size_;
-  high_ = std::min(high_, max_high_);
-
-  if (finished())
-    return;
 
   init();
 }
@@ -169,8 +152,7 @@
   }
 }
 
-<<<<<<< HEAD
-=======
+/// Increase low & high and initialize the next segment.
 void SegmentedPiTable::next()
 {
   // pi_low_ must be initialized before updating the
@@ -180,7 +162,11 @@
   low_ = high_;
   high_ = low_ + segment_size_;
   high_ = std::min(high_, max_high_);
+
+  if (finished())
+    return;
+
+  init();
 }
 
->>>>>>> 54f9f735
 } // namespace
--- conflicted
+++ resolved
@@ -31,21 +31,13 @@
 
 namespace primecount {
 
-<<<<<<< HEAD
 SegmentedPiTable::SegmentedPiTable(uint64_t low,
-                                   uint64_t limit,
+                                   uint64_t max_high,
                                    uint64_t segment_size,
                                    int threads)
   : counts_(threads),
     low_(low),
-    max_high_(limit + 1),
-=======
-SegmentedPiTable::SegmentedPiTable(uint64_t max_high,
-                                   uint64_t segment_size,
-                                   int threads)
-  : counts_(threads),
     max_high_(max_high),
->>>>>>> ce89f0ec
     threads_(threads)
 {
   // The threads in our AC algorithm are not completely

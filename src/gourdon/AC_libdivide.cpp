--- conflicted
+++ resolved
@@ -66,179 +66,6 @@
             int64_t x_star,
             double percent,
             double time)
-<<<<<<< HEAD
-{
-  if (json["AC"].count("percent") > 0)
-  {
-    double percent2 = json["AC"]["percent"];
-    percent = std::max(percent, percent2);
-  }
-
-  json["AC"]["x"] = to_str(x);
-  json["AC"]["y"] = y;
-  json["AC"]["z"] = z;
-  json["AC"]["k"] = k;
-  json["AC"]["x_star"] = x_star;
-  json["AC"]["alpha_y"] = get_alpha_y(x, y);
-  json["AC"]["alpha_z"] = get_alpha_z(y, z);
-  json["AC"]["percent"] = percent;
-  json["AC"]["seconds"] = get_time() - time;
-
-  store_backup(json);
-}
-
-/// backup result
-void backup_result(nlohmann::json& json,
-                   maxint_t x,
-                   int64_t y,
-                   int64_t z,
-                   int64_t k,
-                   int64_t x_star,
-                   maxint_t sum,
-                   double time)
-{
-  if (json.find("AC") != json.end())
-    json.erase("AC");
-
-  json["AC"]["x"] = to_str(x);
-  json["AC"]["y"] = y;
-  json["AC"]["z"] = z;
-  json["AC"]["k"] = k;
-  json["AC"]["x_star"] = x_star;
-  json["AC"]["alpha_y"] = get_alpha_y(x, y);
-  json["AC"]["alpha_z"] = get_alpha_z(y, z);
-  json["AC"]["sum"] = to_str(sum);
-  json["AC"]["percent"] = 100.0;
-  json["AC"]["seconds"] = get_time() - time;
-
-  store_backup(json);
-}
-
-/// update backup (without storing to disk)
-void update(nlohmann::json& json,
-            const std::string& tid,
-            const std::string& formula,
-            int64_t b,
-            int64_t next_b,
-            int64_t max_b,
-            maxint_t sum)
-{
-  auto& AC = json["AC"];
-  AC["next_b"] = next_b;
-  AC[formula] = to_str(sum);
-
-  if (b <= max_b)
-    AC[tid]["b"] = b;
-  else
-  {
-    // finished
-    if (AC.find(tid) != AC.end())
-      AC.erase(tid);
-  }
-}
-
-/// resume thread
-bool resume(nlohmann::json& json,
-            maxint_t x,
-            int64_t y,
-            int64_t z,
-            int64_t k,
-            int64_t& b,
-            int thread_id)
-{
-  if (is_resume(json, "AC", thread_id, x, y, z, k))
-  {
-    string tid = "thread" + to_str(thread_id);
-    b = json["AC"][tid]["b"];
-    return true;
-  }
-
-  return false;
-}
-
-/// Resume C1 algorithm
-template <typename T>
-bool resume_c1(nlohmann::json& json,
-               T x,
-               int64_t y,
-               int64_t z,
-               int64_t k,
-               int64_t& next_b,
-               T& sum,
-               double& time)
-{
-  if (is_resume(json, "AC", x, y, z, k) &&
-      json["AC"].count("sum_c1") > 0)
-  {
-    double seconds = json["AC"]["seconds"];
-    sum = (T) to_maxint(json["AC"]["sum_c1"]);
-    next_b = json["AC"]["next_b"];
-    time = get_time() - seconds;
-    return true;
-  }
-
-  return false;
-}
-
-/// Resume the A and C2 algorithms which
-/// make use of SegmentedPi.
-///
-template <typename T>
-bool resume_a_c2(nlohmann::json& json,
-                 T x,
-                 int64_t y,
-                 int64_t z,
-                 int64_t k,
-                 int64_t& next_b,
-                 int64_t& low,
-                 T& sum,
-                 double& time)
-{
-  if (is_resume(json, "AC", x, y, z, k) &&
-      json["AC"].count("sum_ac") > 0)
-  {
-    double seconds = json["AC"]["seconds"];
-    sum = (T) to_maxint(json["AC"]["sum_ac"]);
-    next_b = json["AC"]["next_b"];
-    low = json["AC"]["low"];
-    time = get_time() - seconds;
-    return true;
-  }
-
-  return false;
-}
-
-/// resume result
-template <typename T>
-bool resume(nlohmann::json& json,
-            T x,
-            int64_t y,
-            int64_t z,
-            int64_t k,
-            T& sum,
-            double& time)
-{
-  if (is_resume(json, "AC", x, y, z, k))
-  {
-    double percent = json["AC"]["percent"];
-    double seconds = json["AC"]["seconds"];
-    print_resume(percent, x);
-
-    if (json["AC"].count("sum") > 0)
-    {
-      sum = (T) to_maxint(json["AC"]["sum"]);
-      time = get_time() - seconds;
-      return true;
-    }
-  }
-
-  return false;
-}
-
-template <typename T>
-bool is_libdivide(T x)
-=======
->>>>>>> 2ce6f89b
 {
   if (json["AC"].count("percent") > 0)
   {
@@ -542,32 +369,6 @@
 template <typename T, typename Primes>
 T C1(T x,
      int64_t z,
-<<<<<<< HEAD
-     int64_t b,
-     int64_t pi_y,
-     Primes& primes,
-     PiTable& pi)
-{
-  int64_t prime = primes[b];
-  T xp = x / prime;
-  int64_t max_m = min(xp / prime, z);
-  T min_m128 = max(x / ipow<T>(prime, 3), z / prime);
-  int64_t min_m = min(min_m128, max_m);
-
-  return C1<-1>(xp, b, b, pi_y, 1, min_m, max_m, primes, pi);
-}
-
-/// Compute the 2nd part of the C formula.
-/// pi[sqrt(z)] < b <= pi[x_star]
-/// x / (primes[b] * primes[i]) <= x^(1/2)
-///
-template <typename T, 
-          typename Primes, 
-          typename LibdividePrimes>
-T C2(T x,
-     int64_t y,
-=======
->>>>>>> 2ce6f89b
      int64_t b,
      int64_t pi_y,
      const PiTable& pi,
@@ -695,11 +496,7 @@
             int64_t k,
             int64_t x_star,
             int64_t max_a_prime,
-<<<<<<< HEAD
-            Primes& primes,
-=======
             const Primes& primes,
->>>>>>> 2ce6f89b
             int threads,
             double& time)
 {
@@ -760,11 +557,7 @@
       {
         if (resume(copy, x, y, z, k, b, j))
         {
-<<<<<<< HEAD
-          T sum_thread = C1(x, z, b, pi_y, primes, pi);
-=======
           T sum_thread = C1(x, z, b, pi_y, pi, primes);
->>>>>>> 2ce6f89b
           string thread_id = "thread" + to_str(j);
 
           #pragma omp critical (ac)
@@ -803,11 +596,7 @@
         if (b > pi_sqrtz)
           break;
 
-<<<<<<< HEAD
-        sum_thread = C1(x, z, b, pi_y, primes, pi);
-=======
         sum_thread = C1(x, z, b, pi_y, pi, primes);
->>>>>>> 2ce6f89b
       }
     }
 
@@ -819,9 +608,6 @@
   }
 
   SegmentedPiTable segmentedPi(low, isqrt(x), z, threads);
-<<<<<<< HEAD
-  auto fastdiv = libdivide_vector(primes);
-=======
 
   // Initialize libdivide vector using primes
   using libdivide_t = libdivide::branchfree_divider<uint64_t>;
@@ -829,7 +615,6 @@
   lprimes.insert(lprimes.end(),
                  primes.begin() + 1,
                  primes.end());
->>>>>>> 2ce6f89b
 
   // This computes A and the 2nd part of the C formula.
   // Find all special leaves of type:
@@ -875,12 +660,6 @@
           T sum_thread = 0;
           string thread_id = "thread" + to_str(j);
 
-<<<<<<< HEAD
-          if (b <= pi_x_star)
-            sum_thread = C2(x, y, b, x_div_low, x_div_high, primes, fastdiv, pi, segmentedPi);
-          else
-            sum_thread = A(x, y, b, x_div_low, x_div_high, primes, fastdiv, pi, segmentedPi);
-=======
           int64_t prime = primes[b];
           T xp = x / prime;
 
@@ -898,7 +677,6 @@
             else
               sum_thread = A_128(xp, xlow, xhigh, y, b, prime, pi, primes, segmentedPi);
           }
->>>>>>> 2ce6f89b
 
           #pragma omp critical (ac)
           {
@@ -936,12 +714,6 @@
         if (b > max_b)
           break;
 
-<<<<<<< HEAD
-        if (b <= pi_x_star)
-          sum_thread = C2(x, y, b, x_div_low, x_div_high, primes, fastdiv, pi, segmentedPi);
-        else
-          sum_thread = A(x, y, b, x_div_low, x_div_high, primes, fastdiv, pi, segmentedPi);
-=======
         int64_t prime = primes[b];
         T xp = x / prime;
 
@@ -959,7 +731,6 @@
           else
             sum_thread = A_128(xp, xlow, xhigh, y, b, prime, pi, primes, segmentedPi);
         }
->>>>>>> 2ce6f89b
       }
     }
 
@@ -995,21 +766,12 @@
   int64_t max_a_prime = (int64_t) isqrt(x / x_star);
   int64_t max_prime = max(max_a_prime, max_c_prime);
   int64_t sum = 0;
-<<<<<<< HEAD
 
   auto json = load_backup();
 
   if (!resume(json, x, y, z, k, sum, time))
   {
-    auto primes = generate_primes<int32_t>(max_prime);
-=======
-
-  auto json = load_backup();
-
-  if (!resume(json, x, y, z, k, sum, time))
-  {
     auto primes = generate_primes<uint32_t>(max_prime);
->>>>>>> 2ce6f89b
     sum = AC_OpenMP((intfast64_t) x, y, z, k, x_star, max_a_prime, primes, threads, time);
   }
 

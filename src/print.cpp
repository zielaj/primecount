--- conflicted
+++ resolved
@@ -137,7 +137,6 @@
     print_seconds(get_time() - time);
   }
 
-<<<<<<< HEAD
   ofstream outfile("primecount.log", ofstream::out | ofstream::app);
 
   if (outfile.is_open())
@@ -148,25 +147,8 @@
   }
 }
 
-void print(maxint_t x, int64_t y, int threads)
-=======
-/// Used by pi_lmo(x), pi_deleglise_rivat(x)
-void print(maxint_t x, int64_t y, int64_t z, int64_t c, int threads)
-{
-  if (is_print())
-  {
-    cout << "x = " << x << endl;
-    cout << "y = " << y << endl;
-    cout << "z = " << z << endl;
-    cout << "c = " << c << endl;
-    cout << "alpha = " << fixed << setprecision(3) << get_alpha(x, y) << endl;
-    print_threads(threads);
-  }
-}
-
 /// Only enabled for partial formulas
 void print_vars(maxint_t x, int64_t y, int threads)
->>>>>>> 504aec07
 {
   if (is_print_variables())
   {
@@ -177,16 +159,11 @@
     cout << "alpha = " << fixed << setprecision(3) << get_alpha(x, y) << endl;
     print_threads(threads);
     cout << endl;
-  }
-
-<<<<<<< HEAD
-  if (print_variables())
-  {
+
     ofstream outfile("primecount.log", ofstream::out | ofstream::app);
 
     if (outfile.is_open())
     {
-      maxint_t z = x / y;
       outfile << "x = " << x << endl;
       outfile << "y = " << y << endl;
       outfile << "z = " << z << endl;
@@ -194,16 +171,6 @@
       outfile << "threads = " << threads << endl;
       outfile << endl;
     }
-=======
-/// Only enabled for partial formulas
-void print_vars(maxint_t x, int64_t y, int64_t c, int threads)
-{
-  if (is_print_variables())
-  {
-    int64_t z = (int64_t)(x / y);
-    print(x, y, z, c, threads);
-    cout << endl;
->>>>>>> 504aec07
   }
 }
 
@@ -222,8 +189,32 @@
     print_threads(threads);
   }
 
-  if (print_variables())
-  {
+  ofstream outfile("primecount.log", ofstream::out | ofstream::app);
+
+  if (outfile.is_open())
+  {
+    outfile << "x = " << x << endl;
+    outfile << "y = " << y << endl;
+    outfile << "z = " << z << endl;
+    outfile << "k = " << k << endl;
+    outfile << "x_star = " << get_x_star_gourdon(x, y) << endl;
+    outfile << "alpha_y = " << fixed << setprecision(3) << get_alpha_y(x, y) << endl;
+    outfile << "alpha_z = " << fixed << setprecision(3) << get_alpha_z(y, z) << endl;
+    outfile << "threads = " << threads << endl;
+  }
+}
+
+/// Only enabled for partial formulas
+void print_gourdon_vars(maxint_t x, int64_t y, int threads)
+{
+  if (is_print_variables())
+  {
+    cout << "x = " << x << endl;
+    cout << "y = " << y << endl;
+    cout << "alpha_y = " << fixed << setprecision(3) << get_alpha_y(x, y) << endl;
+    print_threads(threads);
+    cout << endl;
+
     ofstream outfile("primecount.log", ofstream::out | ofstream::app);
 
     if (outfile.is_open())
@@ -238,19 +229,20 @@
 }
 
 /// Only enabled for partial formulas
-void print_gourdon_vars(maxint_t x, int64_t y, int threads)
+void print_gourdon_vars(maxint_t x, int64_t y, int64_t z, int64_t k, int threads)
 {
   if (is_print_variables())
   {
     cout << "x = " << x << endl;
     cout << "y = " << y << endl;
+    cout << "z = " << z << endl;
+    cout << "k = " << k << endl;
+    cout << "x_star = " << get_x_star_gourdon(x, y) << endl;
     cout << "alpha_y = " << fixed << setprecision(3) << get_alpha_y(x, y) << endl;
+    cout << "alpha_z = " << fixed << setprecision(3) << get_alpha_z(y, z) << endl;
     print_threads(threads);
     cout << endl;
-  }
-
-  if (print_variables())
-  {
+
     ofstream outfile("primecount.log", ofstream::out | ofstream::app);
 
     if (outfile.is_open())
@@ -268,28 +260,4 @@
   }
 }
 
-/// Only enabled for partial formulas
-void print_gourdon_vars(maxint_t x, int64_t y, int64_t z, int64_t k, int threads)
-{
-  if (is_print_variables())
-  {
-    print_gourdon(x, y, z, k, threads);
-    cout << endl;
-  }
-
-  ofstream outfile("primecount.log", ofstream::out | ofstream::app);
-
-  if (outfile.is_open())
-  {
-    outfile << "x = " << x << endl;
-    outfile << "y = " << y << endl;
-    outfile << "z = " << z << endl;
-    outfile << "k = " << k << endl;
-    outfile << "x_star = " << get_x_star_gourdon(x, y) << endl;
-    outfile << "alpha_y = " << fixed << setprecision(3) << get_alpha_y(x, y) << endl;
-    outfile << "alpha_z = " << fixed << setprecision(3) << get_alpha_z(y, z) << endl;
-    outfile << "threads = " << threads << endl;
-  }
-}
-
 } // namespace
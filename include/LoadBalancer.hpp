--- conflicted
+++ resolved
@@ -1,7 +1,7 @@
 ///
 /// @file  LoadBalancer.hpp
 ///
-/// Copyright (C) 2017 Kim Walisch, <kim.walisch@gmail.com>
+/// Copyright (C) 2019 Kim Walisch, <kim.walisch@gmail.com>
 ///
 /// This file is distributed under the BSD License. See the COPYING
 /// file in the top level directory.
@@ -47,13 +47,9 @@
 private:
   void init_size();
   void update(int64_t* low, int64_t* segments, Runtime& runtime);
-<<<<<<< HEAD
   void backup(int thread_id, int64_t low, int64_t segments, int64_t segment_size);
   void backup(int thread_id);
-  double get_next(Runtime& runtime) const;
-=======
   void update_segments(Runtime& runtime);
->>>>>>> 30ab47b8
   double remaining_secs() const;
 
   int64_t low_;

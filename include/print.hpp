///
/// @file  print.hpp
///
/// Copyright (C) 2019 Kim Walisch, <kim.walisch@gmail.com>
///
/// This file is distributed under the BSD License. See the COPYING
/// file in the top level directory.
///

#ifndef PRINT_HPP
#define PRINT_HPP

#include <int128_t.hpp>

#include <stdint.h>
#include <string>

namespace primecount {

void set_print(bool print);
void set_print_variables(bool print_variables);

bool is_print();
<<<<<<< HEAD
bool print_result();
bool print_variables();
void print_seconds(double seconds);
void print_status(double percent, maxint_t x);
void print_resume(double percent, maxint_t x);
=======
bool is_print_combined_result();
>>>>>>> 504aec07

void print(const std::string& str);
void print(const std::string& str, maxint_t res);
void print(const std::string& str, maxint_t res, double time);
<<<<<<< HEAD
void print(maxint_t x, int64_t y, int threads);
=======
void print(maxint_t x, int64_t y, int64_t z, int64_t c, int threads);
void print_vars(maxint_t x, int64_t y, int threads);
void print_vars(maxint_t x, int64_t y, int64_t c, int threads);
void print_seconds(double seconds);
>>>>>>> 504aec07

void print_gourdon(maxint_t x, int64_t y, int64_t z, int64_t k, int threads);
void print_gourdon_vars(maxint_t x, int64_t y, int threads);
void print_gourdon_vars(maxint_t x, int64_t y, int64_t z, int64_t k,  int threads);

} // namespace

#endif<|MERGE_RESOLUTION|>--- conflicted
+++ resolved
@@ -21,27 +21,15 @@
 void set_print_variables(bool print_variables);
 
 bool is_print();
-<<<<<<< HEAD
-bool print_result();
-bool print_variables();
+bool is_print_combined_result();
 void print_seconds(double seconds);
 void print_status(double percent, maxint_t x);
 void print_resume(double percent, maxint_t x);
-=======
-bool is_print_combined_result();
->>>>>>> 504aec07
 
 void print(const std::string& str);
 void print(const std::string& str, maxint_t res);
 void print(const std::string& str, maxint_t res, double time);
-<<<<<<< HEAD
-void print(maxint_t x, int64_t y, int threads);
-=======
-void print(maxint_t x, int64_t y, int64_t z, int64_t c, int threads);
 void print_vars(maxint_t x, int64_t y, int threads);
-void print_vars(maxint_t x, int64_t y, int64_t c, int threads);
-void print_seconds(double seconds);
->>>>>>> 504aec07
 
 void print_gourdon(maxint_t x, int64_t y, int64_t z, int64_t k, int threads);
 void print_gourdon_vars(maxint_t x, int64_t y, int threads);
